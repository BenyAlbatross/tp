# Developer Guide

1. [Acknowledgements](#acknowledgements)
2. [Design](#design)
    - [Architecture](#Architecture)
    - [UI Component](#ui-component)
    - [Logic Component](#logic-component)
    - [Model Component](#model-component)
    - [Storage Component](#storage-component)
    - [Common Classes](#common-classes)
3. [Implementation](#implementation)
4. [Appendix: Requirements](#appendix-requirements)
   - [Product Scope](#product-scope)
   - [User Stories](#user-stories)
   - [Non-Functional Requirements](#non-functional-requirements)
   - [Glossary](#glossary)
5. [Instructions for Manual Testing](#instructions-for-manual-testing)


## Acknowledgements
We would like to thank our TA Nigel Yeo, Prof Akshay and the CS2113 Team for their guidance.

## Design

### Architecture
The Internity application adopts layered architecture where responsibilities are divided among UI, Logic, Model and Storage related
components. It also follows the Command Pattern for handling user actions. This design separates concerns
clearly, allowing for modular, maintainable and extensible code.

The **Architecture Diagram** below explains the high-level design of the Internity application.\
![Architecture Diagram](diagrams/ArchitectureOverview.png)\

The diagram below shows a simplified **Class Diagram** of all of Internity's classes and their relationships.
![Internity Class Diagram](diagrams/InternityCD.png)

#### Layers
1. Controller
   - Classes: `InternityManager`
   - Responsibilities:
     - Launches and shuts down the application.
     - Receives input from the user and delegates parsing to the `Logic` layer.
     - Commands executed by `Logic` layer may modify the `Model` or trigger UI updates.
     - It also handles reading from and writing to the `Storage` layer.
     - Simplifies interactions between all layers and maintains a clear separation of concerns.
2. UI (User Interface)
    - Classes: `Ui`, `DashboardUi`
    - Responsibilities:
        - Handles all user-facing output (printing, dashboards, etc.).
        - Does not perform any logic or state changes.
        - Displays information passed from the `Logic` or `Model` layers in a user-friendly format.
        - Invoked by Commands to show feedback or results.
3. Logic
   - Classes: `CommandParser`, `CommandFactory`, `ArgumentParser`, `Command` subclasses
   - Responsibilities:
       - Acts as the intermediary between user input and `Model` operations.
       - Parses and validates user commands.
       - Constructs the appropriate `Command` object through the `CommandFactory`.
       - Executes commands, which modify the `Model` or trigger the `UI` to display information.
4. Model
   - Classes: `InternshipList`, `Internship`, `Date`, `Status`
   - Responsibilities:
     - Stores internship data
     - Provides operations like adding, deleting, updating, finding or listing internships.
     - Completely independent of UI and input logic.
5. Storage
   - Classes: `Storage`
   - Responsibilities:
     - Reads and writes internship data to persistent storage (e.g., file system). 
     - Keeps data consistent between sessions. 
     - Used by InternityManager to save or load application state.

#### User Interaction
The Sequence Diagram below shows a simplified version of how the components interact with each other when the user issues the command
`delete 1`.
![User Interaction: Sequence Diagram](diagrams/UserInteractionSD.png)

### UI Component
#### Overview
The UI component is responsible for all interactions between the user and the application.
It displays messages, prompts, and formatted lists in the command-line interface (CLI), and ensures that feedback 
from executed commands is presented clearly.

The API of this component is specified in the [`Ui.java`](https://github.com/AY2526S1-CS2113-W14-4/tp/blob/master/src/main/java/internity/ui/Ui.java) class
and the [`DashboardUi.java`](https://github.com/AY2526S1-CS2113-W14-4/tp/blob/master/src/main/java/internity/ui/DashboardUi.java).

![UI Component Diagram](diagrams/UiComponentOverview.png)

#### How it Works
1. The `InternityManager` handles all user input through a `Scanner`.
When a command is executed, it delegates output responsibilities to the `Ui` class.
2. The `Ui` component formats and prints the messages or internship data to the console.
For example:
   - `Ui.printAddInternship()` displays confirmation for a newly added internship.
   - `Ui.printFindInternship()` displays results in a neat, column-aligned format.
3. For specialized displays such as the dashboard, the `DashboardUi` class is used.

#### Design Considerations
- Static methods
  - The `Ui` class methods are static to ensure simplicity and easy access across commands without requiring
  instantiation.
- Loose coupling
  - The UI does not directly modify model or logic components. 
  - It only displays results based on data passed to it.
 
### Logic Component

#### Overview
The Logic component is responsible for:
- Parsing user input commands.
- Creating the appropriate `Command` object.
- Executing that command to modify the Model or interact with the UI.

#### Chosen Approach
This component follows the **Command Pattern**, which decouples the user input parsing from the execution of commands.
Each command is represented as a subclass of the abstract `Command` class, encapsulating its execution logic. This
allows new commands to be easily added without modifying the core parsing or execution workflow.

####  Class Diagram
![Logic Component: Class Diagram](diagrams/LogicComponentCD.png)

The class diagram above shows the main classes involved in parsing, creating, and executing commands.
- CommandParser is responsible for validating and splitting the input.
- CommandFactory creates the appropriate Command object.
- ArgumentParser is a static utility class used to parse arguments for commands that require them.
- All Command subclasses implement the execute() method, following the Command Pattern.

#### How it Works
1. User input (e.g. `add company/Google role/Software Engineer deadline/17-09-2025 pay/1000`) is received by CommandParser.
2. The `CommandParser`:
   - Validates that the input is not empty or malformed.
   - Splits the input into a command keyword and arguments.
   - Passes them into the `CommandFactory`.
3. The `CommandFactory`:
   - Matches the keyword to a corresponding `Command` subclass (e.g. `AddCommand`).
   - Uses the `ArgumentParser` to interpret argument strings.
   - Returns a fully constructed `Command` object.
4. The `Command` object executes its logic (e.g. adds a new internship to `InternshipList`).
5. Finally, the result of the execution is printed ot the console via the `Ui`.

#### Sequence Diagram
The following sequence diagram illustrates how the Logic Component processes an input command:

![Logic Component: Sequence Diagram](diagrams/LogicComponentSD.png)

#### Explaining Commands with and without arguments
1. Commands that **require** arguments 
   - `add`, `update`, `delete`, `find`, `list`, `username`
   - These commands need extra information to execute correctly:
     - `add` needs company, role, deadline and pay.
     - `update` needs an index and fields to update.
     - `find` needs a search keyword.
2. Commands that **do not require** arguments
   - `exit`, `dashboard`
   - These commands operate independently of data supplied by the user.
   - `CommandFactory` directly constructs the corresponding `Command` object (e.g. `ExitCommand` or `DashboardCommand`) without invoking `ArgumentParser`.

This distinction is represented in the above sequence diagram's `alt` block, showing the two conditional flows:
- Top path (commands requiring arguments) -> parsed via `ArgumentParser`.
- Bottom path (commands not requiring arguments) -> instantiated directly.

### Model Component

### Storage Component

**API**: [`Storage.java`](https://github.com/AY2526S1-CS2113-W14-4/tp/blob/master/src/main/java/internity/core/Storage.java)

The `Storage` component:
* can save internship data in a pipe-delimited text format, and read it back into corresponding objects.
* depends on classes in the `internity.core` package (specifically `Internship` and `InternshipList`) to load and save internship data.
* automatically creates the data directory and file if they don't exist.
* handles corrupted data gracefully by skipping invalid entries and logging warnings instead of crashing the application.

The following class diagram shows the Storage component and its relationships:

![Storage Component Class Diagram](diagrams/StorageCD.png)

The class diagram illustrates:
* **Storage** manages file I/O operations and uses helper methods for parsing and formatting
* **InternshipList** acts as a facade, coordinating between Storage and the in-memory list
* **Internship** and **Date** are the data models that get serialized/deserialized
* **DateFormatter** provides date parsing utilities used during the load operation
* **InternityException** is thrown when storage operations encounter errors

### Common Classes

## Implementation

### Delete feature

**API**: [`DeleteCommand.java`](https://github.com/AY2526S1-CS2113-W14-4/tp/blob/master/src/main/java/internity/commands/DeleteCommand.java)

The delete mechanism allows users to remove internship entries from their tracking list. This feature is essential for maintaining an up-to-date list of relevant internship applications by removing entries that are no longer needed.

#### Implementation

The delete mechanism is facilitated by `DeleteCommand`, which extends the abstract `Command` class. It stores an index field internally as a 0-based integer, although users interact with 1-based indices for a more natural experience.

**Key components involved:**

* `DeleteCommand` - Encapsulates the delete operation with validation and execution logic
* `ArgumentParser.parseDeleteCommandArgs()` - Converts user input to a 0-based index
* `InternshipList.delete()` - Removes the internship from the static list with bounds checking
* `InternshipList.get()` - Retrieves internship details before deletion for user feedback
* `Storage.save()` - Automatically persists changes after successful deletion

#### How the delete operation works

Given below is an example usage scenario and how the delete mechanism behaves at each step.

**Step 1.** The user launches the application and the `InternshipList` contains 3 internships. The user executes `delete 2` to delete the 2nd internship in the list.

**Step 2.** The `CommandParser` validates the input and splits it into command word `"delete"` and arguments `"2"`.

**Step 3.** The `CommandFactory` delegates to `ArgumentParser.parseDeleteCommandArgs("2")`, which:
* Parses `"2"` as an integer
* Converts the 1-based index (2) to 0-based index (1)
* Creates and returns a new `DeleteCommand(1)`

**Step 4.** `InternityManager` calls `DeleteCommand.execute()`, which:
* Calls `InternshipList.get(1)` to retrieve the internship details (for displaying to the user)
* Calls `InternshipList.delete(1)` to remove the internship from the list
  * This method validates that the index is within bounds before removal
* Calls `InternshipList.size()` to get the updated list size
* Calls `Ui.printRemoveInternship()` to display a confirmation message

**Step 5.** After the command completes, `InternityManager` automatically calls `InternshipList.saveToStorage()`, which in turn calls `Storage.save()` to persist the changes to disk.

The following sequence diagram illustrates the complete delete operation flow:

![Delete Command Sequence Diagram](diagrams/DeleteCommandSD.png)

The sequence diagram shows how the delete command flows through multiple layers:
1. **Input Layer**: User input is received by `InternityManager`
2. **Parsing Layer**: `CommandParser` and `CommandFactory` work with `ArgumentParser` to create the command
3. **Execution Layer**: `DeleteCommand` interacts with `InternshipList` and `Ui`
4. **Persistence Layer**: Changes are automatically saved via `Storage`

#### Design considerations

**Aspect: Index base convention**

* **Alternative 1 (current choice):** Users provide 1-based indices, converted to 0-based internally in `ArgumentParser`.
  * Pros: More intuitive for users who see numbered lists starting from 1 in the UI
  * Pros: Follows common conventions in user-facing applications
  * Cons: Requires conversion logic and careful management of the conversion point to avoid off-by-one errors
  * Cons: Developers must be careful to use the correct index type throughout the codebase

* **Alternative 2:** Use 0-based indices throughout, including in user-facing output.
  * Pros: Simpler implementation with no conversion needed
  * Pros: Consistent with Java's ArrayList indexing
  * Cons: Less intuitive for users unfamiliar with programming conventions
  * Cons: May lead to user confusion and errors when entering indices

**Aspect: When to retrieve internship details**

* **Alternative 1 (current choice):** Retrieve internship details before deletion.
  * Pros: Allows displaying specific internship information (company, role) in the success message
  * Pros: Better user experience with more informative feedback
  * Cons: Requires an additional `get()` call before deletion

* **Alternative 2:** Only validate index, delete, and show generic success message.
  * Pros: Simpler implementation with fewer method calls
  * Cons: Less informative user feedback
  * Cons: User cannot verify which internship was actually deleted

**Aspect: Index validation location**

* **Alternative 1 (current choice):** Perform bounds checking in `InternshipList.delete()` and `InternshipList.get()`.
  * Pros: Centralized validation logic in the model layer
  * Pros: Ensures all access to the list is safe, regardless of caller
  * Pros: Follows encapsulation principles
  * Cons: May result in duplicate checks if both `get()` and `delete()` are called

* **Alternative 2:** Validate index only in `ArgumentParser` before creating `DeleteCommand`.
  * Pros: Early validation could provide faster feedback
  * Cons: Violates encapsulation - the model layer should protect its own invariants

### Find feature

The find mechanism is implemented by the `FindCommand` class, which allows users to search for internships based on a
keyword that matches either the company name or the role of the internship.

The FindCommand class extends Command and consists of the following key components and operations:
* FindCommand.execute() - Executes the command by searching for internships that match the provided keyword.
The search looks for matching company or role names.

### Class and Method Breakdown

#### 1. `FindCommand` Constructor

- **Purpose**: Initialises a `FindCommand` object with a given keyword.
- **Signature**:
    ```java
    public FindCommand(String keyword);
    ```
- **Parameters**:
    - `keyword`: The keyword to search for in the company or role fields of the internships.

#### 2. `FindCommand.execute()`

- **Purpose**: Executes the find command, which triggers a search for internships matching the keyword.
- **Signature**:
    ```java
    @Override
    public void execute() throws InternityException;
    ```
- **Steps**:
    1. Logs the command execution start.
    2. Calls `InternshipList.findInternship(keyword)` to filter and search through the list of internships.
    3. Logs the success of the operation.

#### 3. `InternshipList.findInternship()`

- **Purpose**: Filters and returns internships whose company or role contains the given keyword, case-insensitively.
- **Signature**:
    ```java
    public static void findInternship(String keyword);
    ```
- **Parameters**:
    - `keyword`: The string to search for in the company or role names of internships.
- **Implementation**:
    - Internships are filtered using a stream to check if the keyword exists in either the company name or the role.
    - The filter is case-insensitive (`keyword.toLowerCase()`).
    - If no internships match the keyword, a message is printed: "No internships with this Company or Role found."
    - If matches are found, the results are passed to the `Ui.printFindInternship()` method for display.

### Example Usage Scenario

1. **Step 1**: The user launches the application and executes a find command by typing `find Google`.

2. **Step 2**: The `CommandParser` parses the input, extracting the command word `find` and the argument `Google`.

3. **Step 3**: The `CommandFactory` creates a `FindCommand` with the keyword `Google`.

4. **Step 4**: The `FindCommand.execute()` method is called, triggering the `InternshipList.findInternship()` method.

5. **Step 5**: `findInternship()` filters the internships, looking for the keyword in both the company and role fields.
If any matches are found, they are displayed through the UI.

6. **Step 6**: If no matches are found, the user sees the message printed in the Ui: "No internships with this Company or Role found."

### Internals and Key Functions

- **Keyword Matching**: The keyword is matched against both the company and role fields of each internship in a
case-insensitive manner using the `toLowerCase()` method.
  
- **Logging**: The command execution is logged at the start and end, using the `Logger` class to track the command’s
lifecycle.

- **UI Handling**: When matching internships are found, they are passed to the `Ui.printFindInternship()` method
for display. The UI is responsible for presenting the search results to the user.

### Example Interaction

- **User Input**:
    ```sh
    find Google
    ```

- **Expected Output**:
    ```
    These are the matching internships in your list:
      1.  Google - Software Engineer | Deadline: 10-12-2025 | Pay: 100000 | Status: Pending
      2.  Alphabet - Googler | Deadline: 10-12-2025 | Pay: 150000 | Status: Pending
    ```

  If no internships match:
    ```
    No internships with this Company or Role found.
    ```

### Edge Cases and Considerations

- **Case Insensitivity**: The search is case-insensitive, so `find google`, `find GOOGLE`, or `find GoOgLe`
would all match the same internships.

- **Empty or Invalid Keyword**: If an empty string is provided as the keyword, the Ui will print
"Invalid find command. Usage: find KEYWORD"

- **Performance**: The search mechanism uses a stream-based filter on the internship list, which is efficient
for moderate-sized datasets but may require optimisation for larger datasets.

### Persistence

Since this is a search command and does not modify the underlying data, no changes are persisted to disk
during the `find` operation. However, any modifications (such as deletion or addition of internships) will require a subsequent call to `Storage.save()` to persist the changes.

<<<<<<< HEAD
### Storage feature

**API**: [`Storage.java`](https://github.com/AY2526S1-CS2113-W14-4/tp/blob/master/src/main/java/internity/core/Storage.java)

The Storage feature provides persistent data storage for Internity, allowing users to save their internship data across application sessions. Without this feature, users would lose all their internship data when closing the application. This is a critical feature that transforms Internity from a temporary session-based tool to a reliable long-term tracking system.

#### Implementation

The Storage mechanism uses a human-readable, pipe-delimited text file format that can be easily inspected and manually edited if needed. The implementation is split between the `Storage` class (which handles file I/O) and `InternshipList` (which coordinates the loading and saving operations).

**Key components involved:**

* `Storage` - Handles all file I/O operations, parsing, validation, and formatting
* `InternshipList.loadFromStorage()` - Coordinates the loading process during application startup
* `InternshipList.saveToStorage()` - Coordinates the saving process after each command
* `InternityManager` - Calls load on startup and auto-saves after each command execution
* `DateFormatter` - Parses date strings during loading
* `InternityException` - Signals storage-related errors

**File format specification:**

```
Username (in line below):
<username>
<company> | <role> | <DD-MM-YYYY> | <pay> | <status>
<company> | <role> | <DD-MM-YYYY> | <pay> | <status>
...
```

**Example:**
```
Username (in line below):
John Doe
Google | Software Engineer | 15-12-2025 | 5000 | Pending
Meta | Data Analyst | 20-01-2026 | 4500 | Applied
Amazon | Backend Developer | 10-11-2025 | 6000 | Interview
```

#### How the storage operations work

##### Load Operation

The load operation occurs once during application startup, before the user sees the welcome message.

**Step 1.** `InternityManager.start()` calls `InternityManager.loadData()` which invokes `InternshipList.loadFromStorage()`.

**Step 2.** `InternshipList.loadFromStorage()` calls `Storage.load()`, which returns an `ArrayList<Internship>`.

**Step 3.** Inside `Storage.load()`:
* Check if the file exists. If not, return an empty list (first-time users).
* Open a `BufferedReader` to read the file line by line.
* Read and validate the first line (must be `"Username (in line below):"`).
* Read the second line as the username and call `InternshipList.setUsername()`.
* For each subsequent line:
  * Call `parseInternshipFromFile()` to parse the line.
  * Split the line by `"|"` delimiter and trim all parts.
  * Validate that there are exactly 5 fields.
  * Call `parseAndValidateFields()` to validate each field:
    * Company and role must not be empty.
    * Pay must be a valid non-negative integer.
    * Status must be a valid status value (Pending/Applied/Interview/Offer/Rejected).
    * Deadline must be in DD-MM-YYYY format and represent a valid date.
  * If validation passes, create an `Internship` object and add it to the list.
  * If validation fails, print a warning message to stderr and skip the line (graceful degradation).

**Step 4.** `Storage.load()` returns the ArrayList of successfully parsed internships.

**Step 5.** `InternshipList.loadFromStorage()` clears the static list and adds all loaded internships.

The following sequence diagram illustrates the load operation:

![Storage Load Sequence Diagram](diagrams/StorageLoadSD.png)

The load sequence diagram demonstrates the robust error-handling approach: corrupted lines are skipped with warnings rather than causing the entire load operation to fail. This design choice prioritizes availability over strict consistency, ensuring users can still access their valid data even if some entries are corrupted.

##### Save Operation

The save operation occurs automatically after every command that modifies data (add, delete, update, username).

**Step 1.** After a command completes execution, `InternityManager` calls `InternityManager.saveData()`, which invokes `InternshipList.saveToStorage()`.

**Step 2.** `InternshipList.saveToStorage()` calls `Storage.save(List)`, passing the static ArrayList.

**Step 3.** Inside `Storage.save()`:
* Check if the parent directory exists. If not, create it using `Files.createDirectories()`.
* Open a `PrintWriter` to write to the file (overwrites existing content).
* Write the username header (`"Username (in line below):"`).
* Retrieve and write the username via `InternshipList.getUsername()`.
* For each internship in the list:
  * Call `formatInternshipForFile()` to create the pipe-delimited string.
  * Retrieve company, role, deadline, pay, and status from the internship.
  * Format as: `"company | role | DD-MM-YYYY | pay | status"`.
  * Write the formatted line to the file.
* Close the `PrintWriter` to flush and finalize the file.

**Step 4.** If any `IOException` occurs, wrap it in an `InternityException` and throw it. `InternityManager` catches this and displays a warning (but doesn't crash the application).

The following sequence diagram illustrates the save operation:

![Storage Save Sequence Diagram](diagrams/StorageSaveSD.png)

The save sequence diagram shows the straightforward serialization process. Note that the entire file is rewritten on each save operation, which is acceptable for the target use case (up to 1000 internships) but would require optimization for larger datasets.

#### Design considerations

**Aspect: File format choice**

* **Alternative 1 (current choice):** Pipe-delimited text format.
  * Pros: Human-readable, easy to debug and manually edit if needed.
  * Pros: Simple parsing logic without external dependencies.
  * Pros: Works across all platforms without binary compatibility issues.
  * Cons: Slightly larger file size compared to binary formats.
  * Cons: No built-in schema validation.
  * Cons: Performance degrades with very large files (not an issue for target use case of ~1000 entries).

* **Alternative 2:** JSON format using a library.
  * Pros: Structured format with built-in validation.
  * Pros: Easier to extend with new fields.
  * Pros: Better for complex nested data structures.
  * Cons: Less human-readable due to verbose syntax.
  * Cons: Overkill for simple tabular data.

* **Alternative 3:** Binary serialization using Java's `ObjectOutputStream`.
  * Pros: Compact file size.
  * Pros: Fast serialization/deserialization.
  * Cons: Not human-readable or editable.
  * Cons: Platform-dependent binary format could cause issues.

**Aspect: Error handling strategy**

* **Alternative 1 (current choice):** Skip corrupted lines with warnings, continue loading valid entries.
  * Pros: Maximizes data recovery - users don't lose all data due to one corrupted line.
  * Pros: Application remains usable even with partial data corruption.
  * Pros: Warnings inform users of data issues without blocking usage.
  * Cons: Silent data loss is possible if users don't notice warnings.
  * Cons: Corrupted data is permanently lost on next save.
  * Cons: Code complexity increases as edge cases need to be accounted for.

* **Alternative 2:** Fail fast - throw exception and abort load on any corrupted line.
  * Pros: No silent data loss - users are immediately aware of corruption.
  * Pros: Forces users to fix or remove corrupted data.
  * Cons: Users cannot access any data if even one line is corrupted.
  * Cons: Poor user experience for a minor data issue.

* **Alternative 3:** Load all lines (including corrupted ones) into a separate "invalid entries" list for user review.
  * Pros: No data loss - even corrupted entries are preserved.
  * Pros: Users can manually review and fix corrupted entries.
  * Cons: Significantly more complex implementation.
  * Cons: Requires additional UI for managing invalid entries.
  * Cons: Invalid entries could accumulate over time.

**Aspect: When to save**

* **Alternative 1 (current choice):** Auto-save after every command that modifies data.
  * Pros: Minimizes data loss risk - data is never more than one command out of sync.
  * Pros: Simple mental model for users - changes are always saved.
  * Pros: No need for users to remember to save manually.
  * Cons: Higher I/O overhead (mitigated by small file sizes).
  * Cons: Performance impact if storage is slow (e.g., network drive).

* **Alternative 2:** Save only on explicit "save" command or application exit.
  * Pros: Better performance with fewer write operations.
  * Pros: Users have control over when data is persisted.
  * Cons: Risk of data loss if application crashes or user forgets to save.
  * Cons: Inconsistent with modern application expectations.
  * Cons: More complex implementation (need to track dirty state).

* **Alternative 3:** Periodic auto-save every N seconds or N operations.
  * Pros: Balances performance and data safety.
  * Pros: Reduces risk of data loss compared to manual save.
  * Cons: More complex implementation (requires background thread or operation counter).
  * Cons: Users could still lose up to N operations of data.
  * Cons: Unpredictable save timing could confuse users.

**Aspect: File location and structure**

* **Alternative 1 (current choice):** Single file at `./data/internships.txt` with both username and internships.
  * Pros: Simple file structure, easy to locate and backup.
  * Pros: All data in one place for easy migration.
  * Pros: Atomic writes ensure consistency (file is completely written or not at all).
  * Cons: Single point of failure - if file is corrupted, all data is affected.

* **Alternative 2:** Separate files for username and internships.
  * Pros: Better separation of concerns.
  * Pros: Reduces risk of username corruption affecting internship data.
  * Cons: More complex file management.
  * Cons: Two files must be kept in sync.

* **Alternative 3:** User-home directory with platform-specific application data folder.
  * Pros: Follows OS conventions for application data storage.
  * Pros: Better for multi-user systems.
  * Cons: Harder for users to locate and backup data.
  * Cons: More complex path resolution logic.

## Documentation, logging, testing, configuration, dev-ops

### Testing & Debugging tips related to architecture

- Logic layer tests:
    - Unit test Parser and each Command individually with a stubbed Model and Storage.
    - Use test doubles (mocks/fakes) for Storage to avoid disk I/O during unit tests.
- Model tests:
    - Test ModelManager's add/delete/list/filter behavior and equality semantics.
- Storage tests:
    - Use a temporary file/folder and assert that save and load preserve state.
- Integration tests:
    - Boot LogicManager with real ModelManager and StorageManager (with test file) to test end-to-end flows.
=======
>>>>>>> 2fac92e1

## Appendix: Requirements

## Product scope

### Target user profile
- Computer Science students who are actively applying for multiple internships, often over 200 applications per recruitment cycle.
- Detail-oriented users who want a structured way to track internship applications.
- Comfortable using command-line interfaces (CLI) and prefer a lightweight and fast tool over complex graphical applications.

### Value proposition
Internity provides a centralized and efficient way to manage internship applications through a command-line interface.
It allows users to:
- Store and organize internships along with key attributes such as company name, role, deadline, pay and
application status
- Find internships by keyword
- Sort internships by date in ascending or descending order.
- View an automatically generated dashboard showing key statistics such as total applications, nearest deadlines and
status breakdowns.

## User Stories


| Version | As a ... | I want to ...                                                          | So that I can ...                                                                |
|---------|----------|------------------------------------------------------------------------|----------------------------------------------------------------------------------|
| v1.0    | new user | add a new internship with company, role, and deadline details          | keep all opportunities organized in one place                                    |
| v1.0    | user     | set the status of my application (applied, interview, offer, rejected) | easily see my progress with each internship                                      |
| v1.0    | user     | see a list of all my internships                                       | easily view the opportunities I’m tracking                                       |
| v1.0    | user     | remove an internship entry                                             | keep the list relevant and up to date                                            |
| v2.0    | user     | update the company, role, deadline and pay for an internship           | keep my application information accurate and up to date                          |
| v2.0    | user     | see my internships sorted by deadlines                                 | prioritize applications that are due soon                                        |
| v2.0    | user     | save and load internships automatically                                | avoid losing my progress and notes between sessions                              |
| v2.0    | user     | find internships based on the company or role                          | easily view my applications to specific companies or positions I'm interested in |
| v2.0    | user     | set or change my username                                              | personalize my internship tracker experience                                     |
| v2.0    | user     | view a condensed dashboard                                             | to see the current status of my applications                                     |


## Non-Functional Requirements

1. Should work on any mainstream OS (Windows, macOS, Linux) as long as it has Java `17` or above installed.
2. Should be able to hold up to 1000 internship applications without a noticeable sluggishness in performance
for typical usage.
3. A user with above average typing speed for regular English text (i.e. not code, not system admin commands) 
should be able to accomplish most of the tasks faster using commands than using the mouse.
4. User data should not be shared or transmitted externally. All storage is local to the user's system.
5. The architecture should allow easy addition of new commands without breaking existing functionality.


## Glossary
**Internship**\
A temporary work experience offered by a company or organization that allows a student or early-career individual
to gain practical skills, industry knowledge and professional exposure in a specific field. Internships may be paid
or unpaid, part-time or full-time, and can occur during or after academic study.


## Instructions for manual testing

{Give instructions on how to do a manual product testing e.g., how to load sample data to be used for testing}

Given below are instructions to test the app manually.

### Launch and shutdown
1. Initial launch
   1. Download the jar file and copy it into an empty folder.

### Adding an internship

### Updating an internship

### Deleting an internship

### Listing and sorting all internships

### Finding an internship by keyword

### Changing username
Prerequisites: The application has been launched and the user is at the command prompt.

Test case 1: Changing username
- Action: `username Dexter`
- Expected:
  - Username is updated to "Dexter".
  - Confirmation message reflects the new username: `Username set to Dexter`.

Test case 2: Invalid username input
- Action: `username` (without specifying a name)
- Expected:
  - Error message is displayed indicating an invalid username command.
  - Username remains unchanged.

### Displaying the Internity Dashboard
Prerequisites: At least one internship has been added to the system.

Test case 1: Display dashboard with multiple internships
- Action: `dashboard`
- Expected:
  - Dashboard shows the current username.
  - Total internships are displayed.
  - Nearest upcoming internship deadline is displayed.
  - Status overview counts for each status category are shown.

Test case 2: Display dashboard with no internships
- Action: `dashboard`
- Expected:
  - Dashboard stills shows the current username.
  - Dashboard indicates no internships are found.

Test case 3: Display dashboard after changing username
- Action: `username Doakes`, then `dashboard`
- Expected:
  - Dashboard displays the new username `Doakes`.

Test case 4: Dashboard reflects recent changes
- Action: Add, update, or delete internships, then `dashboard`
- Expected:
  - Dashboard reflects the updated internship count, deadlines and statuses.

### Saving Data<|MERGE_RESOLUTION|>--- conflicted
+++ resolved
@@ -385,7 +385,6 @@
 Since this is a search command and does not modify the underlying data, no changes are persisted to disk
 during the `find` operation. However, any modifications (such as deletion or addition of internships) will require a subsequent call to `Storage.save()` to persist the changes.
 
-<<<<<<< HEAD
 ### Storage feature
 
 **API**: [`Storage.java`](https://github.com/AY2526S1-CS2113-W14-4/tp/blob/master/src/main/java/internity/core/Storage.java)
@@ -580,22 +579,6 @@
   * Cons: Harder for users to locate and backup data.
   * Cons: More complex path resolution logic.
 
-## Documentation, logging, testing, configuration, dev-ops
-
-### Testing & Debugging tips related to architecture
-
-- Logic layer tests:
-    - Unit test Parser and each Command individually with a stubbed Model and Storage.
-    - Use test doubles (mocks/fakes) for Storage to avoid disk I/O during unit tests.
-- Model tests:
-    - Test ModelManager's add/delete/list/filter behavior and equality semantics.
-- Storage tests:
-    - Use a temporary file/folder and assert that save and load preserve state.
-- Integration tests:
-    - Boot LogicManager with real ModelManager and StorageManager (with test file) to test end-to-end flows.
-=======
->>>>>>> 2fac92e1
-
 ## Appendix: Requirements
 
 ## Product scope
