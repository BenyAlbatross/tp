--- conflicted
+++ resolved
@@ -18,10 +18,7 @@
    - [Glossary](#glossary)
 6. [Instructions for Manual Testing](#instructions-for-manual-testing)
 
-<<<<<<< HEAD
-
-=======
->>>>>>> 2b1f269a
+
 ## Acknowledgements
 We would like to thank our TA Nigel Yeo, Prof Akshay and the CS2113 Team for their guidance.
 
@@ -382,15 +379,12 @@
 ## Instructions for manual testing
 
 {Give instructions on how to do a manual product testing e.g., how to load sample data to be used for testing}
-<<<<<<< HEAD
-=======
 
 Given below are instructions to test the app manually.
 
 ### Launch and shutdown
 1. Initial launch
    1. Download the jar file and copy it into an empty folder.
->>>>>>> 2b1f269a
 
 ### Adding an internship
 
