--- conflicted
+++ resolved
@@ -2,34 +2,20 @@
 
 ## Introduction
 
-<<<<<<< HEAD
 Internity is a CLI based app for managing internship applications. Internity can help you manage and keep track 
 of your internship applications more efficiently, perfect for Computer Science students who need to 
 manage hundreds of applications. This guide explains how to install and use Internity to the fullest.
-=======
-Internity is a CLI based app for managing internship applications. Internity can help you manage and keep track
-of your internship applications more efficiently, perfect for Computer Science students who need to
-manage hundreds of applications.
->>>>>>> 2b1f269a
 
 # Table of Contents
-
 - [Quick Start](#quick-start)
 - [Features](#features)
-<<<<<<< HEAD
   - [Adding an application : `add`](#adding-an-application-add)
   - [Deleting an application : `delete`](#deleting-an-application-delete)
   - [Updating an application : `update`](#updating-an-application-update)
-  - [Listing all applications: `list`](#listing-all-applications-list)
+  - [Viewing all applications: `list`](#listing-all-applications-list)
   - [Finding by keyword : `find`](#finding-by-keyword)
   - [Setting/Changing username : `username`](#settingchanging-username-username)
   - [Displaying dashboard : `dashboard`](#displaying-dashboard-dashboard)
-=======
-    - [Adding an application](#adding-an-application-add)
-    - [Deleting an application](#deleting-an-application-delete)
-    - [Updating an application](#updating-an-application-update)
-    - [Viewing all applications](#listing-all-applications-list)
->>>>>>> 2b1f269a
 - [FAQ](#faq)
 - [Command Summary](#command-summary)
 
@@ -40,20 +26,11 @@
 1. **Install Java 17.** Confirm you have Java 17 installed by running `java -version` in your terminal.  
    If you do not have Java 17 installed, download it from [here](https://www.oracle.com/java/technologies/downloads/#java17).
 2. **Download Internity.** Download the latest version of `Internity.jar` from [Github](https://github.com/AY2526S1-CS2113-W14-4/tp/releases), onto anywhere on your computer.
-3. **Run the program.** Open your terminal, navigate to the directory where you saved `Internity.jar`, and run the command:  
-   `java -jar Internity.jar`
-4. **Start using Internity!** You can now start adding, deleting, updating and viewing your internship applications.  
-
-<<<<<<< HEAD
-=======
-1. Ensure that you have Java 17 or above installed.
-2. Download the latest version of `Internity` from [here](http://link.to/Internity).
-3. Copy the file to the folder you want to use as the home folder for Internity.
-4. Open a terminal, cd into the folder with the jar file.
-5. Run: `java -jar Internity.jar`
-6. Type a command and press Enter to execute it.  
+3. **Launch the terminal** Open a terminal, cd into the folder where you saved `Internity.jar`.
+4. **Run the program.** Run the command:  
+   ```java -jar Internity.jar```
+5. **Start using Internity!** You can now start adding, deleting, updating and viewing your internship applications.  
    You may refer to the Features below for details of each command.
->>>>>>> 2b1f269a
 
 ---
 
@@ -179,33 +156,17 @@
 
 ---
 
-<<<<<<< HEAD
-### Finding by keyword : `find`
-Use this command to find internship applications that match a specific keyword in the **company name** or **role**.
-
-Format:
+### Finding by keyword: `find`
+
+Search for internship applications by keyword. The search is case-insensitive.
+
+Format:
+
 ```
 find KEYWORD
 ```
-=======
-### Finding by keyword: `find`
-
-Search for internship applications by keyword. The search is case-insensitive.
-
-Format:
-
-```
-find KEYWORD
-```
-
->>>>>>> 2b1f269a
-Example:
-```
-find Google
-find Software Engineer
-```
-This command is not case sensitive.
-
+
+Example:
 
 ```
 find Software Engineer
@@ -261,42 +222,21 @@
 
 ## FAQ
 
-<<<<<<< HEAD
-**Q: How do I transfer my data to another computer?** <br>
-A: Your internships are saved in a file name `internships.txt` in the directory `./data` within your project folder. To transfer your data, simply copy this file to the same location on your new computer.
-
-**Q: My add command seems to be in the correct format. Why is it throwing an error?** <br>
-A: First, ensure that the format exactly follows the specified format in this guide. Common mistakes include missing prefixes (e.g., `company/`, `role/`), incorrect date formats for deadlines, or missing fields. Double-check your command for any typos or omissions. Second, ensure that your parameters meet the character limits of each field.
-
-
-=======
-* **Q**: How do I transfer my data to another computer?  
-  **A**: Make a copy of the data folder of the home directory that runs `Internity.jar` to the new computer. Ensure that
+* **Q: How do I transfer my data to another computer?**
+  A: Make a copy of the data folder of the home directory that runs `Internity.jar` to the new computer. Ensure that
   the folder structure remains intact.
 
-* **Q**: I have encountered an invalid command error. What do I do?  
-  **A**: Refer to the [Features](#features) section for details on using a command.
-
-* **Q**: Does Internity work without Internet?  
-  **A**: Yes, Internity does not require an active internet connection, allowing you to manage your internships
+* **Q: I have encountered an invalid command error. What do I do?** 
+  A: Refer to the [Features](#features) section for details on using a command.
+
+* **Q: Does Internity work without Internet?**
+  A: Yes, Internity does not require an active internet connection, allowing you to manage your internships
   seamlessly!
->>>>>>> 2b1f269a
 
 ---
 
 ## Command Summary
 
-<<<<<<< HEAD
-| **Action**              | **Command** | **Format**                                                                                                                                                  | **Example**                                                                     |
-|-------------------------|-------------|-------------------------------------------------------------------------------------------------------------------------------------------------------------|---------------------------------------------------------------------------------|
-| **Add Application**     | `add`       | `add company/COMPANY_NAME role/ROLE_NAME deadline/DEADLINE pay/PAY_DETAILS`                                                                                 | `add company/Google role/Software Engineer Intern deadline/2025-10-20 pay/1000` |
-| **Delete Application**  | `delete`    | `delete INDEX`                                                                                                                                              | `delete 2`                                                                      |
-| **Update Application**  | `update`    | `update INDEX FIELD/VALUE`                                                                                                                                  | `update 1 status/Interviewing`                                                  |
-| **List Applications**   | `list`      | `list` → list all applications in the order they were added <br> `list sort/ORDER` → sort applications by deadline ascending (`asc`) or descending (`desc`) | `list` <br> `list sort/asc` <br> `list sort/desc`                               |
-| **Find Application**    | `find`      | `find KEYWORD`                                                                                                                                              | `find Google` <br> `find Software Engineer`                                     |
-| **Set/Change username** | `username`  | `username USERNAME`                                                                                                                                         | `username Yoshikage Kira`                                                       |
-| **Display Dashboard**   | `dashboard` | `dashboard`                                                                                                                                                 | `dashboard`                                                                     |
-=======
 | **Action**              | **Command** | **Format**                                                                                                                                                  | **Example**                                                                       |
 |-------------------------|-------------|-------------------------------------------------------------------------------------------------------------------------------------------------------------|-----------------------------------------------------------------------------------|
 | **Add Application**     | `add`       | `add company/COMPANY_NAME role/ROLE_NAME deadline/DEADLINE pay/PAY_AMOUNT`                                                                                  | `add company/Google role/Software Engineer Intern deadline/17-09-2025 pay/100000` |
@@ -306,5 +246,4 @@
 | **Find Application**    | `find`      | `find KEYWORD`                                                                                                                                              | `find Software Engineer`                                                          |
 | **Set/Change username** | `username`  | `username USERNAME`                                                                                                                                         | `username Yoshikage Kira`                                                         |
 | **Display Dashboard**   | `dashboard` | `dashboard`                                                                                                                                                 | `dashboard`                                                                       |
-| **Exit Internity**      | `exit`      | `exit`                                                                                                                                                      | `exit`                                                                            |
->>>>>>> 2b1f269a
+| **Exit Internity**      | `exit`      | `exit`                                                                                                                                                      | `exit`                                                                            |