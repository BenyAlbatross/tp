package internity.commands;

import internity.cli.ArgumentParser;
import internity.core.InternityException;

public class CommandFactory {
    public Command createCommand(String commandWord, String args) throws InternityException {
<<<<<<< HEAD
        return switch (commandWord) {
        case "add" -> new AddCommand(args);
        case "update" -> new UpdateCommand(args);
        case "exit" -> new ExitCommand();
        default -> throw InternityException.unknownCommand(commandWord);
        };
=======
        switch (commandWord) {
        case "delete":
            return ArgumentParser.parseDeleteCommandArgs(args);

        case "update":
            return ArgumentParser.parseUpdateCommandArgs(args);

        case "exit":
            return new ExitCommand();

        default:
            throw InternityException.unknownCommand(commandWord);
        }
>>>>>>> 9197baeb
    }
}<|MERGE_RESOLUTION|>--- conflicted
+++ resolved
@@ -5,14 +5,6 @@
 
 public class CommandFactory {
     public Command createCommand(String commandWord, String args) throws InternityException {
-<<<<<<< HEAD
-        return switch (commandWord) {
-        case "add" -> new AddCommand(args);
-        case "update" -> new UpdateCommand(args);
-        case "exit" -> new ExitCommand();
-        default -> throw InternityException.unknownCommand(commandWord);
-        };
-=======
         switch (commandWord) {
         case "delete":
             return ArgumentParser.parseDeleteCommandArgs(args);
@@ -26,6 +18,5 @@
         default:
             throw InternityException.unknownCommand(commandWord);
         }
->>>>>>> 9197baeb
     }
 }