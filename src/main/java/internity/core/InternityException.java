--- conflicted
+++ resolved
@@ -42,11 +42,6 @@
         return new InternityException("Invalid list command. Usage: list [sort/asc|sort/desc]");
     }
 
-<<<<<<< HEAD
-    public static InternityException invalidUsernameCommand() {
-        return new InternityException("Invalid username command. Usage: username USERNAME");
-    }
-=======
     public static InternityException invalidUpdateFormat() {
         return new InternityException(
                 "Invalid update command format. Use: update INDEX field/VALUE ..."
@@ -87,5 +82,8 @@
         );
     }
 
->>>>>>> e94a97e7
+
+    public static InternityException invalidUsernameCommand() {
+        return new InternityException("Invalid username command. Usage: username USERNAME");
+    }
 }