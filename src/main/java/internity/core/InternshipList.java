package internity.core;

import internity.ui.Ui;

import java.util.ArrayList;

import java.util.Comparator;
import java.util.logging.Logger;

public class InternshipList {
    public static final int INDEX_MAXLEN= 5;
    public static final int COMPANY_MAXLEN = 15;
    public static final int ROLE_MAXLEN = 30;
    public static final int DEADLINE_MAXLEN = 15;
    public static final int PAY_MAXLEN = 10;
    public static final int STATUS_MAXLEN = 10;

    private static final Logger logger = Logger.getLogger(InternshipList.class.getName());
    private static final ArrayList<Internship> List = new ArrayList<>();
    private static Storage storage;

    public InternshipList() {

    }

    /**
     * Sets the storage instance for auto-saving.
     *
     * @param storageInstance The storage instance to use for persistence.
     */
    public static void setStorage(Storage storageInstance) {
        storage = storageInstance;
    }

    /**
     * Loads internships from storage.
     *
     * @throws InternityException If there is an error loading from storage.
     */
    public static void loadFromStorage() throws InternityException {
        if (storage == null) {
            return;
        }
        ArrayList<Internship> loadedInternships = storage.load();
        List.clear();
        List.addAll(loadedInternships);
    }

    /**
     * Saves internships to storage.
     *
     * @throws InternityException If there is an error saving to storage.
     */
    public static void saveToStorage() throws InternityException {
        if (storage == null) {
            return;
        }
        storage.save(List);
    }

    public static void add(Internship item) {
        List.add(item);
    }

    public static void delete(int index) throws InternityException {
        if (index < 0 || index >= List.size()) {
            throw new InternityException("Invalid internship index: " + (index + 1));
        }
        List.remove(index);
    }

    public static Internship get(int index) throws InternityException {
        if (index < 0 || index >= List.size()) {
            throw new InternityException("Invalid internship index: " + (index + 1));
        }
        return List.get(index);
    }

    public static int size() {
        return List.size();
    }

    public static void sortInternships(int order) {
        if (order == -1) {
            List.sort(Comparator.comparing(Internship::getDeadline).reversed());
        } else if (order == 1) {
            List.sort(Comparator.comparing(Internship::getDeadline));
        }
    }

    // list all
    public static void listAll(int order) throws InternityException {
        logger.info("Listing all internships");


        String formatHeader = "%" + INDEX_MAXLEN  + "s %-" + COMPANY_MAXLEN + "s %-" + ROLE_MAXLEN
                + "s %-" + DEADLINE_MAXLEN + "s %-" + PAY_MAXLEN + "s %-" + STATUS_MAXLEN + "s%n";
        String formatContent = "%" + INDEX_MAXLEN  + "d %-" + COMPANY_MAXLEN + "s %-" + ROLE_MAXLEN
                + "s %-" + DEADLINE_MAXLEN + "s %-" + PAY_MAXLEN + "d %-" + STATUS_MAXLEN + "s%n";


        if (InternshipList.isEmpty()) {
            logger.warning("No internships found to list");
            System.out.println("No internships found. Please add an internship first.");
            assert (size() == 0) : "Internship list should be empty";
            return;
        }

        assert (size() > 0) : "Internship list should not be empty";
<<<<<<< HEAD

        sortInternships(order);

        System.out.printf("%-5s %-15s %-15s %-15s %-10s %-10s%n",
=======
        System.out.printf(formatHeader,
>>>>>>> 3b7471f4
                "No.", "Company", "Role", "Deadline", "Pay", "Status");
        Ui.printHorizontalLine();
        int i;
        for (i = 0; i < InternshipList.size(); i++) {
            Internship internship = InternshipList.get(i);
            logger.fine("Listing internship at index: " + i);
            System.out.printf(formatContent,
                    i + 1,
                    internship.getCompany(),
                    internship.getRole(),
                    internship.getDeadline().toString(),
                    internship.getPay(),
                    internship.getStatus()
            );
        }
        logger.info("Finished listing internships. Total: " + i);
        assert (i == size()) : "All internships should be listed";
    }

    private static boolean isEmpty() {
        return List.isEmpty();
    }


    public static void updateStatus(int index, String newStatus) throws InternityException {
        if (index < 0 || index >= List.size()) {
            throw InternityException.invalidInternshipIndex();
        }
        Internship internship = List.get(index);
        internship.setStatus(newStatus);
        System.out.println("Updated internship " + (index + 1) + " status to: " + newStatus);
    }

    public static void clear() {
        List.clear();
    }
}<|MERGE_RESOLUTION|>--- conflicted
+++ resolved
@@ -107,14 +107,8 @@
         }
 
         assert (size() > 0) : "Internship list should not be empty";
-<<<<<<< HEAD
-
         sortInternships(order);
-
-        System.out.printf("%-5s %-15s %-15s %-15s %-10s %-10s%n",
-=======
         System.out.printf(formatHeader,
->>>>>>> 3b7471f4
                 "No.", "Company", "Role", "Deadline", "Pay", "Status");
         Ui.printHorizontalLine();
         int i;
