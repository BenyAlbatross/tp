--- conflicted
+++ resolved
@@ -18,18 +18,7 @@
  * </p>
  */
 public class InternshipList {
-<<<<<<< HEAD
-    public static final int INDEX_MAXLEN = 5;
-    public static final int COMPANY_MAXLEN = 15;
-    public static final int ROLE_MAXLEN = 30;
-    public static final int DEADLINE_MAXLEN = 15;
-    public static final int PAY_MAXLEN = 10;
-    public static final int STATUS_MAXLEN = 10;
-
     private static final Logger LOGGER = Logger.getLogger(InternshipList.class.getName());
-=======
-    private static final Logger logger = Logger.getLogger(InternshipList.class.getName());
->>>>>>> 85c930d4
     private static final ArrayList<Internship> internshipList = new ArrayList<>();
     private static Storage storage;
     private static String username;
@@ -131,26 +120,20 @@
         return internshipList.size();
     }
 
-<<<<<<< HEAD
     // @@author {V1T0bh}
     /**
      * Sort internships by deadline in the specified order.
      *
      * @param order the order type (ASCENDING or DESCENDING)
      */
-    public static void sortInternships(ListCommand.orderType order) {
-        if (order == ListCommand.orderType.DESCENDING) {
-=======
     public static void sortInternships(ListCommand.OrderType order) {
         if (order == ListCommand.OrderType.DESCENDING) {
->>>>>>> 85c930d4
             internshipList.sort(Comparator.comparing(Internship::getDeadline).reversed());
         } else if (order == ListCommand.OrderType.ASCENDING) {
             internshipList.sort(Comparator.comparing(Internship::getDeadline));
         }
     }
 
-<<<<<<< HEAD
     // @@author {V1T0bh}
     /**
      * Lists all internships in a formatted table.
@@ -158,22 +141,12 @@
      * @param order the order type for sorting the internships
      * @throws InternityException if there is an error during listing
      */
-    public static void listAll(ListCommand.orderType order) throws InternityException {
+    public static void listAll(ListCommand.OrderType order) throws InternityException {
         LOGGER.info("Listing all internships");
-=======
-    // list all
-    public static void listAll(ListCommand.OrderType order) throws InternityException {
-        logger.info("Listing all internships");
->>>>>>> 85c930d4
 
         if (InternshipList.isEmpty()) {
-<<<<<<< HEAD
-            LOGGER.warning("No internships found to list");
-            System.out.println("No internships found. Please add an internship first.");
-=======
             logger.warning("No internships found to list");
             Ui.printInternshipListEmpty();
->>>>>>> 85c930d4
             assert (size() == 0) : "Internship list should be empty";
             return;
         }
@@ -185,25 +158,10 @@
         int i;
         for (i = 0; i < InternshipList.size(); i++) {
             Internship internship = InternshipList.get(i);
-<<<<<<< HEAD
-            LOGGER.fine("Listing internship at index: " + i);
-            System.out.printf(formatContent,
-                    i + 1,
-                    internship.getCompany(),
-                    internship.getRole(),
-                    internship.getDeadline().toString(),
-                    internship.getPay(),
-                    internship.getStatus()
-            );
-        }
-        LOGGER.info("Finished listing internships. Total: " + i);
-=======
             logger.fine("Listing internship at index: " + i);
             Ui.printInternshipListContent(i, internship);
         }
-
-        logger.info("Finished listing internships. Total: " + i);
->>>>>>> 85c930d4
+        LOGGER.info("Finished listing internships. Total: " + i);
         assert (i == size()) : "All internships should be listed";
     }
 
