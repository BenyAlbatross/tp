--- conflicted
+++ resolved
@@ -1,8 +1,6 @@
 package internity.core;
 
-import java.text.SimpleDateFormat;
 import java.util.ArrayList;
-import java.util.List;
 
 public class InternshipList {
     private static final ArrayList<Internship> List = new ArrayList<>();
@@ -33,11 +31,6 @@
         return List.size();
     }
 
-<<<<<<< HEAD
-    public static void listAll() {
-        // ADD CODE HERE
-        System.out.println("<PRINT ALL INTERNSHIPS>");
-=======
     // list all
     public static void listAll() throws InternityException {
         SimpleDateFormat sdf = new SimpleDateFormat("dd-MM-yyyy");
@@ -60,7 +53,6 @@
                     internship.getStatus()
             );
         }
->>>>>>> 114b8a31
     }
 
     private static boolean isEmpty() {
