package internity.core;

import java.util.ArrayList;

public class InternshipList {
    private static final ArrayList<Internship> List = new ArrayList<>();

    public InternshipList() {

    }

<<<<<<< HEAD
    public void add(Internship item) {
        List.add(item);
    }

    public void delete(Internship item) {
        List.remove(item);
    }

    public Internship get(int index){
        return List.get(index);
    }

    public void listAll() {
=======
    // add
    public static void add(Internship item) {
        List.add(item);
    }

    // delete
    public static void delete(int index) throws InternityException {
        if (index < 0 || index >= List.size()) {
            throw new InternityException("Invalid task number: " + (index + 1));
        }
        List.remove(index);
    }

    // get an internship by index
    public static Internship get(int index) throws InternityException {
        if (index < 0 || index >= List.size()) {
            throw new InternityException("Invalid task number: " + (index + 1));
        }
        return List.get(index);
    }

    // get size
    public static int size() {
        return List.size();
    }

    // list all
    public static void listAll() {
>>>>>>> cab02d80
        // ADD CODE HERE
        System.out.println("<PRINT ALL INTERNSHIPS>");
    }

<<<<<<< HEAD
    public void update(int index) {
        // ADD CODE HERE
        Internship updateThis = List.get(index);
        System.out.println("UPDATED INTERNSHIP WITH INDEX: "+ index);
=======
    public static void updateStatus(int index, String newStatus) throws InternityException {
        if (index < 0 || index >= List.size()) {
            throw InternityException.invalidInternshipIndex();
        }
        Internship internship = List.get(index);
        internship.setStatus(newStatus);
        System.out.println("Updated internship " + (index + 1) + " status to: " + newStatus);
>>>>>>> cab02d80
    }

    public static void clear() {
        List.clear();
    }
}<|MERGE_RESOLUTION|>--- conflicted
+++ resolved
@@ -9,27 +9,10 @@
 
     }
 
-<<<<<<< HEAD
-    public void add(Internship item) {
-        List.add(item);
-    }
-
-    public void delete(Internship item) {
-        List.remove(item);
-    }
-
-    public Internship get(int index){
-        return List.get(index);
-    }
-
-    public void listAll() {
-=======
-    // add
     public static void add(Internship item) {
         List.add(item);
     }
 
-    // delete
     public static void delete(int index) throws InternityException {
         if (index < 0 || index >= List.size()) {
             throw new InternityException("Invalid task number: " + (index + 1));
@@ -37,7 +20,6 @@
         List.remove(index);
     }
 
-    // get an internship by index
     public static Internship get(int index) throws InternityException {
         if (index < 0 || index >= List.size()) {
             throw new InternityException("Invalid task number: " + (index + 1));
@@ -45,24 +27,15 @@
         return List.get(index);
     }
 
-    // get size
     public static int size() {
         return List.size();
     }
 
-    // list all
     public static void listAll() {
->>>>>>> cab02d80
         // ADD CODE HERE
         System.out.println("<PRINT ALL INTERNSHIPS>");
     }
 
-<<<<<<< HEAD
-    public void update(int index) {
-        // ADD CODE HERE
-        Internship updateThis = List.get(index);
-        System.out.println("UPDATED INTERNSHIP WITH INDEX: "+ index);
-=======
     public static void updateStatus(int index, String newStatus) throws InternityException {
         if (index < 0 || index >= List.size()) {
             throw InternityException.invalidInternshipIndex();
@@ -70,7 +43,6 @@
         Internship internship = List.get(index);
         internship.setStatus(newStatus);
         System.out.println("Updated internship " + (index + 1) + " status to: " + newStatus);
->>>>>>> cab02d80
     }
 
     public static void clear() {
