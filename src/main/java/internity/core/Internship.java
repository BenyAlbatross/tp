--- conflicted
+++ resolved
@@ -1,19 +1,13 @@
 package internity.core;
-
-<<<<<<< HEAD
 import java.util.Set;
 
-public class Internship {
+import java.util.Comparator;
+
+public class Internship implements Comparable<Internship> {
     private static final Set<String> VALID_STATUSES = Set.of(
             "Pending", "Interested", "Applied", "Interviewing", "Offer", "Accepted", "Rejected"
     );
-
-=======
-import java.util.Comparator;
-
-public class Internship implements Comparable<Internship> {
     public static Comparator<Internship> SortByDeadline;
->>>>>>> e94a97e7
     private String company;
     private String role;
     private Date deadline;
@@ -68,16 +62,6 @@
         this.status = status;
     }
 
-<<<<<<< HEAD
-    /**
-     * Checks if the given status is valid.
-     *
-     * @param status The status to validate.
-     * @return true if the status is valid, false otherwise.
-     */
-    public static boolean isValidStatus(String status) {
-        return status != null && VALID_STATUSES.contains(status);
-=======
     @Override
     public int compareTo(Internship o) {
         return this.deadline.compareTo(o.getDeadline());
@@ -87,6 +71,15 @@
         public int compare(Internship a, Internship b) {
             return a.getDeadline().compareTo(b.getDeadline());
         }
->>>>>>> e94a97e7
+    }
+
+    /**
+     * Checks if the given status is valid.
+     *
+     * @param status The status to validate.
+     * @return true if the status is valid, false otherwise.
+     */
+    public static boolean isValidStatus(String status) {
+        return status != null && VALID_STATUSES.contains(status);
     }
 }