package internity.cli;

import internity.commands.AddCommand;
import internity.commands.DeleteCommand;
import internity.commands.FindCommand;
import internity.commands.ListCommand;
import internity.commands.UpdateCommand;
import internity.core.Date;
import internity.core.InternityException;
import internity.core.InternshipList;
import internity.utils.DateFormatter;

import java.util.logging.Logger;

/**
 * A utility class responsible for parsing command-line arguments for various commands
 * such as Add, Delete, Find, Update and List.
 */
public final class ArgumentParser {
<<<<<<< HEAD
    static final int IDX_COMPANY = 0;
    static final int IDX_ROLE = 1;
    static final int IDX_DEADLINE = 2;
    static final int IDX_PAY = 3;
=======
    private static final int ADD_COMMAND_PARTS = 4;
    private static final int IDX_COMPANY = 0;
    private static final int IDX_ROLE = 1;
    private static final int IDX_DEADLINE = 2;
    private static final int IDX_PAY = 3;

    private static final Logger logger = Logger.getLogger(ArgumentParser.class.getName());
>>>>>>> af9e8e36

    private static final Logger logger = Logger.getLogger(ArgumentParser.class.getName());

    /**
     * Private constructor to prevent instantiation of the ArgumentParser class.
     */
    private ArgumentParser() {
    }

    /**
     * Parses the arguments for Add Command to create an {@link AddCommand} instance.
     *
     * @param args arguments for {@link AddCommand}
     * @return an instance of {@link AddCommand} constructed from the parsed arguments.
     * @throws InternityException if the arguments are missing or invalid.
     */
    public static AddCommand parseAddCommandArgs(String args) throws InternityException {
        if (args == null || args.isBlank()) {
            throw InternityException.invalidAddCommand();
        }

        assert !args.isBlank() : "Arguments cannot be blank after validation";

        try {
            String[] parts = args.split("\\s+(?=company/|role/|deadline/|pay/)");
            if (parts.length != ADD_COMMAND_PARTS ||
                    !parts[IDX_COMPANY].startsWith("company/") ||
                    !parts[IDX_ROLE].startsWith("role/") ||
                    !parts[IDX_DEADLINE].startsWith("deadline/") ||
                    !parts[IDX_PAY].startsWith("pay/")) {
                logger.severe("One or more arguments of Add command is in the wrong order.");
                throw InternityException.invalidAddCommand();
            }

            logger.info("Successfully parsed 4 arguments of AddCommand.");

            String company = parts[IDX_COMPANY].substring("company/".length()).trim();
            String role = parts[IDX_ROLE].substring("role/".length()).trim();
            Date deadline = DateFormatter.parse(parts[IDX_DEADLINE].substring("deadline/".length()).trim());
            int pay = Integer.parseInt(parts[IDX_PAY].substring("pay/".length()).trim());

            // throw exception on empty input or invalid pay
            if (company.isEmpty() || role.isEmpty() || pay < 0) {
                logger.severe("One or more arguments of Add command is empty or invalid.");
                throw InternityException.invalidAddCommand();
            }

            // throw exception on exceeding max length
            if (company.length() > InternshipList.COMPANY_MAXLEN ||
                    role.length() > InternshipList.ROLE_MAXLEN) {
                logger.severe("One or more arguments exceeded max length.");
                throw InternityException.invalidAddCommand();
            }

            return new AddCommand(company, role, deadline, pay);
        } catch (Exception e) {
            logger.severe("Error executing Add Command: " + e.getMessage());
            throw InternityException.invalidAddCommand();
        }
    }

    /**
     * Parses the arguments for Delete Command to create an {@link DeleteCommand} instance.
     *
     * @param args arguments for {@link DeleteCommand}
     * @return an instance of {@link DeleteCommand} constructed from the parsed arguments.
     * @throws InternityException if the arguments are missing or invalid.
     */
    public static DeleteCommand parseDeleteCommandArgs(String args) throws InternityException {
        if (args == null || args.isBlank()) {
            throw InternityException.invalidDeleteCommand();
        }
        try {
            int oneBasedIndex = Integer.parseInt(args.trim());

            int zeroBasedIndex = oneBasedIndex - 1;

            return new DeleteCommand(zeroBasedIndex);

        } catch (NumberFormatException e) {
            throw InternityException.invalidInternshipIndex();
        }
    }

    /**
     * Parses the arguments for Find Command to create a {@link FindCommand} instance.
     *
     * @param args arguments for {@link FindCommand}
     * @return an instance of {@link FindCommand} constructed from the parsed arguments.
     * @throws InternityException if the arguments are missing.
     */
    public static FindCommand parseFindCommandArgs(String args) throws InternityException {
        if (args == null || args.isBlank()) {
            throw InternityException.invalidFindCommand();
        }
        return new FindCommand(args);
    }

    /**
     * Parses the arguments for Update Command to create an {@link UpdateCommand} instance.
     *
     * @param args arguments for {@link UpdateCommand}
     * @return an instance of {@link UpdateCommand} constructed from the parsed arguments.
     * @throws InternityException if the arguments are missing or invalid.
     */
    public static UpdateCommand parseUpdateCommandArgs(String args) throws InternityException {
        String trimmed = requireArgs(args);
        String[] idxAndTagged = splitIndexAndTagged(trimmed);
        int index = parseOneBasedIndex(idxAndTagged[0]);
        String tagged = requireTagged(idxAndTagged[1]);

        String[] parts = tagged.split("\\s+(?=company/|role/|deadline/|pay/|status/)");
        String company = null;
        String role = null;
        Date deadline = null;
        Integer pay = null;
        String status = null;

        try {
            for (String part : parts) {
                String p = part.trim();
                if (p.isEmpty()) {
                    continue;
                }
                if (p.startsWith("company/")) {
                    company = valueAfterTag(p, "company/");
                    if (company.isEmpty()) {
                        throw InternityException.emptyField("company/");
                    }
                } else if (p.startsWith("role/")) {
                    role = valueAfterTag(p, "role/");
                    if (role.isEmpty()) {
                        throw InternityException.emptyField("role/");
                    }
                } else if (p.startsWith("deadline/")) {
                    String d = valueAfterTag(p, "deadline/");
                    deadline = DateFormatter.parse(d);
                } else if (p.startsWith("pay/")) {
                    String payStr = valueAfterTag(p, "pay/");
                    int payVal = Integer.parseInt(payStr);
                    if (payVal < 0) {
                        throw new NumberFormatException();
                    }
                    pay = payVal;
                } else if (p.startsWith("status/")) {
                    status = valueAfterTag(p, "status/");
                    if (status.isEmpty()) {
                        throw InternityException.emptyField("status/");
                    }
                } else {
                    throw InternityException.unknownUpdateField(p);
                }
            }
        } catch (NumberFormatException e) {
            throw InternityException.invalidPayFormat();
        }

        if (company == null && role == null && deadline == null && pay == null && status == null) {
            throw InternityException.noUpdateFieldsProvided();
        }

        return new UpdateCommand(index, company, role, deadline, pay, status);
    }

    /**
     * Parses the arguments for List Command to create an {@link ListCommand} instance.
     *
     * @param args arguments for {@link ListCommand}
     * @return an instance of ListCommand constructed from the parsed arguments.
     *      Returns a default ListCommand if no arguments are provided.
     * @throws InternityException if the arguments are missing or invalid.
     */
    public static ListCommand parseListCommandArgs(String args) throws InternityException {
        if (args == null || args.isBlank()) {
            return new ListCommand(ListCommand.orderType.DEFAULT); // Default order
        }

        if (!args.startsWith("sort/")) {
            throw InternityException.invalidListCommand();
        }

        String[] splitArgs = args.split("\\s+sort/");
        if (splitArgs.length > 1) {
            throw InternityException.invalidListCommand();
        }

        String order = splitArgs[0].substring("sort/".length()).trim();
        if (order.equals("asc")) {
            return new ListCommand(ListCommand.orderType.ASCENDING);
        } else if (order.equals("desc")) {
            return new ListCommand(ListCommand.orderType.DESCENDING);
        } else {
            throw InternityException.invalidListCommand();
        }
    }

    private static String requireArgs(String args) throws InternityException {
        if (args == null || args.isBlank()) {
            throw InternityException.invalidUpdateFormat();
        }
        return args.trim();
    }

    private static String requireTagged(String tagged) throws InternityException {
        if (tagged.isBlank()) {
            throw InternityException.noUpdateFieldsProvided();
        }
        return tagged;
    }

    private static String[] splitIndexAndTagged(String trimmed) throws InternityException {
        int firstSpace = trimmed.indexOf(' ');
        if (firstSpace < 0) {
            throw InternityException.invalidUpdateFormat();
        }
        String indexToken = trimmed.substring(0, firstSpace).trim();
        String tagged = trimmed.substring(firstSpace + 1).trim();
        return new String[] { indexToken, tagged };
    }

    private static int parseOneBasedIndex(String indexToken) throws InternityException {
        try {
            return Integer.parseInt(indexToken) - 1;
        } catch (NumberFormatException e) {
            throw InternityException.invalidIndexForUpdate();
        }
    }

    private static String valueAfterTag(String token, String tag) {
        return token.substring(tag.length()).trim();
    }

}<|MERGE_RESOLUTION|>--- conflicted
+++ resolved
@@ -17,20 +17,11 @@
  * such as Add, Delete, Find, Update and List.
  */
 public final class ArgumentParser {
-<<<<<<< HEAD
-    static final int IDX_COMPANY = 0;
-    static final int IDX_ROLE = 1;
-    static final int IDX_DEADLINE = 2;
-    static final int IDX_PAY = 3;
-=======
     private static final int ADD_COMMAND_PARTS = 4;
     private static final int IDX_COMPANY = 0;
     private static final int IDX_ROLE = 1;
     private static final int IDX_DEADLINE = 2;
     private static final int IDX_PAY = 3;
-
-    private static final Logger logger = Logger.getLogger(ArgumentParser.class.getName());
->>>>>>> af9e8e36
 
     private static final Logger logger = Logger.getLogger(ArgumentParser.class.getName());
 
